![GiNZA logo](https://github.com/megagonlabs/ginza/raw/static/docs/images/GiNZA_logo_4c_y.png)

# GiNZA NLP Library
[![Tweet](https://abs.twimg.com/favicons/favicon.ico)](https://twitter.com/intent/tweet?text=GiNZA%20-%20Japanese%20NLP%20Library%20https%3A%2F%2Fgithub.com%2Fmegagonlabs%2Fginza)
&emsp;
[![Downloads](https://pepy.tech/badge/ginza/week)](https://pepy.tech/project/ginza/week)

An Open Source Japanese NLP Library, based on Universal Dependencies

***Please read the [Important changes](#ginza-300) before you upgrade GiNZA.***

## License
GiNZA NLP Library and GiNZA Japanese Universal Dependencies Models are distributed under
[The MIT License](https://github.com/megagonlabs/ginza/blob/master/LICENSE).
You must agree and follow The MIT License to use GiNZA NLP Library and GiNZA Japanese Universal Dependencies Models.

### spaCy
spaCy is the key framework of GiNZA.
[spaCy LICENSE PAGE](https://github.com/explosion/spaCy/blob/master/LICENSE)

### Sudachi and SudachiPy
SudachiPy provides high accuracies for tokenization and pos tagging.
[Sudachi LICENSE PAGE](https://github.com/WorksApplications/Sudachi/blob/develop/LICENSE-2.0.txt),
[SudachiPy LICENSE PAGE](https://github.com/WorksApplications/SudachiPy/blob/develop/LICENSE)

## Training Data-sets

### UD Japanese BCCWJ v2.4
The parsing model of GiNZA v3 is trained on a part of
[UD Japanese BCCWJ](https://github.com/UniversalDependencies/UD_Japanese-BCCWJ) v2.4
([Omura and Asahara:2018](https://www.aclweb.org/anthology/W18-6014/)).
This model is developed by National Institute for Japanese Language and Linguistics, and Megagon Labs.

### GSK2014-A (2019) BCCWJ edition
The named entity recognition model of GiNZA v3 is trained on a part of
[GSK2014-A](https://www.gsk.or.jp/catalog/gsk2014-a/) (2019) BCCWJ edition
([Hashimoto, Inui, and Murakami:2008](https://www.anlp.jp/proceedings/annual_meeting/2010/pdf_dir/C4-4.pdf)).
We use two of the named entity label systems, both
[Sekine's Extended Named Entity Hierarchy](http://liat-aip.sakura.ne.jp/ene/ene8/definition_jp/html/enedetail.html)
and extended [OntoNotes5](https://catalog.ldc.upenn.edu/docs/LDC2013T19/OntoNotes-Release-5.0.pdf).
This model is developed by National Institute for Japanese Language and Linguistics, and Megagon Labs.


## Runtime Environment
This project is developed with Python>=3.6 and pip for it.
We do not recommend to use Anaconda environment because the pip install step may not work properly.
(We'd like to support Anaconda in near future.)

Please also see the Development Environment section below.
### Runtime set up
#### 1. Install GiNZA NLP Library with Japanese Universal Dependencies Model
Run following line
```bash
$ pip install -U ginza
```
or download pip install archive from
[release page](https://github.com/megagonlabs/ginza/releases)
and run `pip install` with it.
```bash
<<<<<<< HEAD
$ pip install ginza-3.1.2.tar.gz
=======
$ pip install ginza-3.1.1.tar.gz
>>>>>>> c25c2699
```
If you found a error message, `ValueError: cannot mmap an empty file` from `ginza` command,
please execute following step once to initialize `ja_ginza_dict` package.
```bash
$ ginza -i
```

For Google Colab, you need to reload the package info. 
```python
import pkg_resources, imp
imp.reload(pkg_resources)
```

If you encountered some install problems related to Cython, please try to set the CFLAGS like below.
```bash
$ CFLAGS='-stdlib=libc++' pip install ginza
```

#### 2. Execute ginza from command line
Run `ginza` command from the console, then input some Japanese text.
After pressing enter key, you will get the parsed results with [CoNLL-U Syntactic Annotation](https://universaldependencies.org/format.html#syntactic-annotation) format.
```bash
$ ginza
銀座でランチをご一緒しましょう。
# text = 銀座でランチをご一緒しましょう。
1	銀座	銀座	PROPN	名詞-固有名詞-地名-一般	_	6	compound	_	BunsetuBILabel=B|BunsetuPositionType=SEM_HEAD|SpaceAfter=No|NP_B|ENE7=B_City|NE=B_GPE
2	で	で	ADP	助詞-格助詞	_	1	case	_	BunsetuBILabel=I|BunsetuPositionType=SYN_HEAD|SpaceAfter=No
3	ランチ	ランチ	NOUN	名詞-普通名詞-一般	_	6	obj	_	BunsetuBILabel=B|BunsetuPositionType=SEM_HEAD|SpaceAfter=No|NP_B
4	を	を	ADP	助詞-格助詞	_	3	case	_	BunsetuBILabel=I|BunsetuPositionType=SYN_HEAD|SpaceAfter=No
5	ご	御	NOUN	接頭辞	_	6	compound	_	BunsetuBILabel=B|BunsetuPositionType=CONT|SpaceAfter=No|NP_B
6	一緒	一緒	VERB	名詞-普通名詞-サ変可能	_	0	root	_	BunsetuBILabel=I|BunsetuPositionType=ROOT|SpaceAfter=No
7	し	為る	AUX	動詞-非自立可能	_	6	aux	_	BunsetuBILabel=I|BunsetuPositionType=FUNC|SpaceAfter=No
8	ましょう	ます	AUX	助動詞	_	6	aux	_	BunsetuBILabel=I|BunsetuPositionType=SYN_HEAD|SpaceAfter=No
9	。	。	PUNCT	補助記号-句点	_	6	punct	_	BunsetuBILabel=I|BunsetuPositionType=CONT|SpaceAfter=No

```
`ginzame` command provides tokenization function like [MeCab](https://taku910.github.io/mecab/).
The output format of `ginzame` is almost same as `mecab`, but the last `pronounciation` field is always '*'.
```bash
$ ginzame
銀座でランチをご一緒しましょう。
銀座	名詞,固有名詞,地名,一般,*,*,銀座,ギンザ,*
で	助詞,格助詞,*,*,*,*,で,デ,*
ランチ	名詞,普通名詞,一般,*,*,*,ランチ,ランチ,*
を	助詞,格助詞,*,*,*,*,を,ヲ,*
ご	接頭辞,*,*,*,*,*,御,ゴ,*
一緒	名詞,普通名詞,サ変可能,*,*,*,一緒,イッショ,*
し	動詞,非自立可能,*,*,サ行変格,連用形-一般,為る,シ,*
ましょう	助動詞,*,*,*,助動詞-マス,意志推量形,ます,マショウ,*
。	補助記号,句点,*,*,*,*,。,。,*
EOS

```
If you want to use [`cabocha -f1`](https://taku910.github.io/cabocha/) (lattice style) like output, add `-f 1` or `-f cabocha` option to `ginza` command.
This option's format is almost same as `cabocha -f1` but the `func_index` field (after the slash) is slightly different.
Our `func_index` field indicates the boundary where the `自立語` ends in each `文節` (and the `機能語` might start from there).
And the functional token filter is also slightly different between `cabocha -f1` and ' `ginza -f cabocha`.
```bash
$ ginza -f 1
銀座でランチをご一緒しましょう。
* 0 2D 0/1 0.000000
銀座	名詞,固有名詞,地名,一般,*,*,銀座,ギンザ,*	B-City
で	助詞,格助詞,*,*,*,*,で,デ,*	O
* 1 2D 0/1 0.000000
ランチ	名詞,普通名詞,一般,*,*,*,ランチ,ランチ,*	O
を	助詞,格助詞,*,*,*,*,を,ヲ,*	O
* 2 -1D 0/2 0.000000
ご	接頭辞,*,*,*,*,*,御,ゴ,*	O
一緒	名詞,普通名詞,サ変可能,*,*,*,一緒,イッショ,*	O
し	動詞,非自立可能,*,*,サ行変格,連用形-一般,為る,シ,*	O
ましょう	助動詞,*,*,*,助動詞-マス,意志推量形,ます,マショウ,*	O
。	補助記号,句点,*,*,*,*,。,。,*	O
EOS

```
### Multi-processing (Experimental)
We added `-p NUM_PROCESS` option from GiNZA v3.0.
Please specify the number of analyzing processes to `NUM_PROCESS`.
You might want to use all the cpu cores for GiNZA, then execute `ginza -p 0`.
The memory requirement is about 130MB/process (to be improved).

### Coding example
Following steps shows dependency parsing results with sentence boundary 'EOS'.
```python
import spacy
nlp = spacy.load('ja_ginza')
doc = nlp('銀座でランチをご一緒しましょう。')
for sent in doc.sents:
    for token in sent:
        print(token.i, token.orth_, token.lemma_, token.pos_, token.tag_, token.dep_, token.head.i)
    print('EOS')
```

### APIs
Please see [spaCy API documents](https://spacy.io/api/) for general analyzing functions.
Or please refer the source codes of GiNZA on github until we'd write the documents.

### User Dictionary
The user dictionary files should be set to `userDict` field of `sudachi.json` in the installed package directory of`ja_ginza_dict` package.
The `sudachi.json` is located at below path.  
`${python_library_path}/ja_ginza_dict/sudachidict/sudachi.json`

Please read the official documents to compile user dictionaries with `sudachipy` command.  
[SudachiPy - User defined Dictionary](https://github.com/WorksApplications/SudachiPy#user-defined-dictionary)  
[Sudachi ユーザー辞書作成方法 (Japanese Only)](https://github.com/WorksApplications/Sudachi/blob/develop/docs/user_dict.md)

## Releases
### version 3.x

#### ginza-3.1.2
- 2020-02-12
- Debug
  - Fix: degrade of cabocha mode

#### ginza-3.1.1
- 2020-01-19
- API Changes
  - Extension fields
    - The values of Token._.sudachi field would be set after calling SudachipyTokenizer.set_enable_ex_sudachi(True), to avoid serializtion errors
```
import spacy
import pickle
nlp = spacy.load('ja_ginza')
doc1 = nlp('This example will be serialized correctly.')
doc1.to_bytes()
with open('sample1.pickle', 'wb') as f:
    pickle.dump(doc1, f)

nlp.tokenizer.set_enable_ex_sudachi(True)
doc2 = nlp('This example will cause a serialization error.')
doc2.to_bytes()
with open('sample2.pickle', 'wb') as f:
    pickle.dump(doc2, f)
```

#### ginza-3.1.0
- 2020-01-16
- Important changes
  - Distribute `ja_ginza_dict` from PyPI
- API Changes
  - commands
    - `ginza` and `ginzame`
      - add `-i` option to initialize the files of `ja_ginza_dict`

#### ginza-3.0.0
- 2020-01-15
- Important changes
  - Distribute `ginza` and `ja_ginza` from PyPI
    - Simple installation; `pip install ginza`, and run `ginza`
    - The model package, `ja_ginza`, is also available from PyPI.
  - Model improvements
    - Change NER training data-set to GSK2014-A (2019) BCCWJ edition
      - Improved accuracy of NER
      - `token.ent_type_` value is changed to [Sekine's Extended Named Entity Hierarchy](http://liat-aip.sakura.ne.jp/ene/ene8/definition_jp/html/enedetail.html)
        - Add `ENE7` attribute to the last field of the output of `ginza`
      - Move [OntoNotes5](https://catalog.ldc.upenn.edu/docs/LDC2013T19/OntoNotes-Release-5.0.pdf) -based label to `token._.ne`
        - We extended the OntoNotes5 named entity labels with `PHONE`, `EMAIL`, `URL`, and `PET_NAME`
    - Overall accuracy is improved by executing `spacy pretrain` over 100 epochs
      - Multi-task learning of `spacy train` effectively working on UD Japanese BCCWJ
    - The newest `SudachiDict_core-20191224`
  - `ginzame`
    - Execute `sudachipy` by `multiprocessing.Pool` and output results with `mecab` like format
    - Now `sudachipy` command requires additional SudachiDict package installation
- Breaking API Changes
  - commands
    - `ginza` (`ginza.command_line.main_ginza`)
      - change option `mode` to `sudachipy_mode`
      - drop options: `disable_pipes` and `recreate_corrector`
      - add options: `hash_comment`, `parallel`, `files`
      - add `mecab` to the choices for the argument of `-f` option
      - add `parallel NUM_PROCESS` option (EXPERIMENTAL)
      - add `ENE7` attribute to conllu miscellaneous field
        - `ginza.ent_type_mapping.ENE_NE_MAPPING` is used to convert `ENE7` label to `NE`
    - add `ginzame` (`ginza.command_line.main_ginzame`)
      - a multi-process tokenizer providing `mecab` like output format
  - spaCy field extensions
    - add `token._.ne` for ner label
  - `ginza/sudachipy_tokenizer.py`
    - change `SudachiTokenizer` to `SudachipyTokenizer`
    - use `SUDACHI_DEFAULT_SPLIT_MODE` instead of `SUDACHI_DEFAULT_SPLITMODE` or `SUDACHI_DEFAULT_MODE`
- Dependencies
  - upgrade `spacy` to v2.2.3
  - upgrade `sudachipy` to v0.4.2

### version 2.x
### version 2.x
#### ginza-2.2.1
- 2019-10-28
- Improvements
  - JapaneseCorrector can merge the `as_*` type dependencies completely
- Bug fixes
  - command line tool failed at the specific situations

#### ginza-2.2.0
- 2019-10-04, Ametrine
- Important changes
  - `split_mode` has been set incorrectly to sudachipy.tokenizer from v2.0.0 (#43)
    - This bug caused `split_mode` incompatibility between the training phase and the `ginza` command.
    - `split_mode` was set to 'B' for training phase and python APIs, but 'C' for `ginza` command.
    - We fixed this bug by setting the default `split_mode` to 'C' entirely.
    - This fix may cause the word segmentation incompatibilities during upgrading GiNZA from v2.0.0 to v2.2.0.
- New features
  - Add `-f` and `--output-format` option to `ginza` command:
    - `-f 0` or `-f conllu` : [CoNLL-U Syntactic Annotation](https://universaldependencies.org/format.html#syntactic-annotation) format
    - `-f 1` or `-f cabocha`: [cabocha](https://taku910.github.io/cabocha/) -f1 compatible format
  - Add custom token fields:
    - `bunsetu_index` : bunsetu index starting from 0
    - `reading`: reading of token (not a pronunciation)
    - `sudachi`: SudachiPy's morpheme instance (or its list when then tokens are gathered by JapaneseCorrector)
- Performance improvements
  - Tokenizer
    - Use latest SudachiDict (SudachiDict_core-20190927.tar.gz) 
    - Use Cythonized SudachiPy (v0.4.0) 
  - Dependency parser
    - Apply `spacy pretrain` command to capture the language model from UD-Japanese BCCWJ, UD_Japanese-PUD and KWDLC.
    - Apply multitask objectives by using `-pt 'tag,dep'` option of `spacy train`
  - New model file
    - ja_ginza-2.2.0.tar.gz

#### ginza-2.0.0
- 2019-07-08
- Add `ginza` command
  - run `ginza` from the console
- Change package structure
  - module package as `ginza`
  - language model package as `ja_ginza`
  - `spacy.lang.ja` is overridden by `ginza`
- Remove `sudachipy` related directories
  - SudachiPy and its dictionary are installed via `pip` during `ginza` installation
- User dictionary available
  - See [Customized dictionary - SudachiPy](https://github.com/WorksApplications/SudachiPy#customized-dictionary)
- Token extension fields
  - Added
    - `token._.bunsetu_bi_label`, `token._.bunsetu_position_type`
  - Remained
    - `token._.inf`
  - Removed
    - `pos_detail` (same value is set to `token.tag_`)

### version 1.x
#### ja_ginza_nopn-1.0.2
- 2019-04-07
- Set depending token index of root as 0 to meet with conllu format definitions

#### ja_ginza_nopn-1.0.1
- 2019-04-02
- Add new Japanese era 'reiwa' to system_core.dic.

#### ja_ginza_nopn-1.0.0
- 2019-04-01
- First release version

## Development Environment
### Development set up
#### 1. Clone from github
```bash
$ git clone 'https://github.com/megagonlabs/ginza.git'
```

#### 2. Run python setup.py
For normal environment:
```bash
$ python setup.sh develop
```

### 3. Set up system.dic
Copy `system.dic` from installed package directory of `ja_ginza_dict` to `./ja_ginza_dict/sudachidict/`.

### Training models
The script below is used to train `ja_ginza` models.
[shell/train_pipeline.sh](https://github.com/megagonlabs/ginza/blob/develop/shell/train_pipeline.sh)<|MERGE_RESOLUTION|>--- conflicted
+++ resolved
@@ -57,11 +57,7 @@
 [release page](https://github.com/megagonlabs/ginza/releases)
 and run `pip install` with it.
 ```bash
-<<<<<<< HEAD
 $ pip install ginza-3.1.2.tar.gz
-=======
-$ pip install ginza-3.1.1.tar.gz
->>>>>>> c25c2699
 ```
 If you found a error message, `ValueError: cannot mmap an empty file` from `ginza` command,
 please execute following step once to initialize `ja_ginza_dict` package.
